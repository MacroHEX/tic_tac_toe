<Project DefaultTargets="Build" xmlns="http://schemas.microsoft.com/developer/msbuild/2003" ToolsVersion="4.0">
  <PropertyGroup>
    <Configuration Condition=" '$(Configuration)' == '' ">Debug</Configuration>
    <SchemaVersion>2.0</SchemaVersion>
    <ProjectGuid>aa0ff676-8ef9-43ec-a483-303be2f77e17</ProjectGuid>
    <ProjectHome>.</ProjectHome>
    <StartupFile>tic_tac_toe.py</StartupFile>
    <SearchPath>
    </SearchPath>
    <WorkingDirectory>.</WorkingDirectory>
    <OutputPath>.</OutputPath>
    <Name>tic_tac_toe</Name>
    <RootNamespace>tic_tac_toe</RootNamespace>
    <InterpreterId>MSBuild|Python 3.10|$(MSBuildProjectFullPath)</InterpreterId>
  </PropertyGroup>
  <PropertyGroup Condition=" '$(Configuration)' == 'Debug' ">
    <DebugSymbols>true</DebugSymbols>
    <EnableUnmanagedDebugging>false</EnableUnmanagedDebugging>
  </PropertyGroup>
  <PropertyGroup Condition=" '$(Configuration)' == 'Release' ">
    <DebugSymbols>true</DebugSymbols>
    <EnableUnmanagedDebugging>false</EnableUnmanagedDebugging>
  </PropertyGroup>
  <ItemGroup>
<<<<<<< HEAD
    <Compile Include="module1.py">
=======
    <Compile Include="main.py">
>>>>>>> 6660c8dc
      <SubType>Code</SubType>
    </Compile>
    <Compile Include="tic_tac_toe.py" />
  </ItemGroup>
  <ItemGroup>
    <Interpreter Include="Python 3.10\">
      <Id>Python 3.10</Id>
      <Version>3.10</Version>
      <Description>Python 3.10 (Python 3.10 (64-bit))</Description>
      <InterpreterPath>Scripts\python.exe</InterpreterPath>
      <WindowsInterpreterPath>Scripts\pythonw.exe</WindowsInterpreterPath>
      <PathEnvironmentVariable>PYTHONPATH</PathEnvironmentVariable>
      <Architecture>X64</Architecture>
    </Interpreter>
  </ItemGroup>
  <Import Project="$(MSBuildExtensionsPath32)\Microsoft\VisualStudio\v$(VisualStudioVersion)\Python Tools\Microsoft.PythonTools.targets" />
  <!-- Uncomment the CoreCompile target to enable the Build command in
       Visual Studio and specify your pre- and post-build commands in
       the BeforeBuild and AfterBuild targets below. -->
  <!--<Target Name="CoreCompile" />-->
  <Target Name="BeforeBuild">
  </Target>
  <Target Name="AfterBuild">
  </Target>
</Project><|MERGE_RESOLUTION|>--- conflicted
+++ resolved
@@ -22,11 +22,7 @@
     <EnableUnmanagedDebugging>false</EnableUnmanagedDebugging>
   </PropertyGroup>
   <ItemGroup>
-<<<<<<< HEAD
-    <Compile Include="module1.py">
-=======
     <Compile Include="main.py">
->>>>>>> 6660c8dc
       <SubType>Code</SubType>
     </Compile>
     <Compile Include="tic_tac_toe.py" />
